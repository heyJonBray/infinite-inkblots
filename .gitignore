--- conflicted
+++ resolved
@@ -30,10 +30,7 @@
 # IDE and editor files
 .idea/
 .vscode/
-<<<<<<< HEAD
-=======
 .cursor/
->>>>>>> ce465256
 *.swp
 *.swo
 *~
